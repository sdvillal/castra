
import os
import tempfile
import pickle
import shutil

import pandas as pd
import pandas.util.testing as tm

<<<<<<< HEAD
import pytest

=======
>>>>>>> 446133d8
import numpy as np

import pytest

from castra import Castra
from castra.core import _safe_mkdir


A = pd.DataFrame({'x': [1, 2],
                  'y': [1., 2.]},
                 columns=['x', 'y'],
                 index=[1, 2])

B = pd.DataFrame({'x': [10, 20],
                  'y': [10., 20.]},
                 columns=['x', 'y'],
                 index=[10, 20])


C = pd.DataFrame({'x': [10, 20],
                  'y': [10., 20.],
                  'z': [0, 1]},
                 columns=['x', 'y', 'z']).set_index('z')
C.columns.name = 'cols'


@pytest.yield_fixture
def base():
    d = tempfile.mkdtemp(prefix='castra-')
    try:
        yield d
    finally:
        shutil.rmtree(d)


def test_safe_mkdir_with_new(base):
    path = os.path.join(base, 'db')
    _safe_mkdir(path)
    assert os.path.exists(path)
    assert os.path.isdir(path)


def test_safe_mkdir_with_existing(base):
    # an existing path should not raise an exception
    _safe_mkdir(base)


def test_create_with_random_directory():
    Castra(template=A)


def test_create_with_non_existing_path(base):
    path = os.path.join(base, 'db')
    Castra(path=path, template=A)


def test_create_with_existing_path(base):
    Castra(path=base, template=A)


def test_exception_with_non_dir(base):
    file_ = os.path.join(base, 'file')
    with open(file_, 'w') as f:
        f.write('file')
    with pytest.raises(ValueError):
        Castra(file_)


def test_exception_with_existing_castra_and_template(base):
    with Castra(path=base, template=A) as c:
        c.extend(A)
    with pytest.raises(ValueError):
        Castra(path=base, template=A)


def test_exception_with_empty_dir_and_no_template(base):
    with pytest.raises(ValueError):
        Castra(path=base)


def test_load(base):
    with Castra(path=base, template=A) as c:
        c.extend(A)
        c.extend(B)

    loaded = Castra(path=base)
    tm.assert_frame_equal(pd.concat([A, B]), loaded[:])


def test_del_with_random_dir():
    c = Castra(template=A)
    assert os.path.exists(c.path)
    c.__del__()
    assert not os.path.exists(c.path)


def test_context_manager_with_random_dir():
    with Castra(template=A) as c:
        assert os.path.exists(c.path)
    assert not os.path.exists(c.path)


def test_context_manager_with_specific_dir(base):
    with Castra(path=base, template=A) as c:
        assert os.path.exists(c.path)
    assert os.path.exists(c.path)


def test_timeseries():
    indices = [pd.DatetimeIndex(start=str(i), end=str(i+1), freq='w')
               for i in range(2000, 2015)]
    dfs = [pd.DataFrame({'x': list(range(len(ind)))}, ind)
           for ind in indices]

    with Castra(template=dfs[0]) as c:
        for df in dfs:
            c.extend(df)
        df = c['2010-05': '2013-02']
        assert len(df) > 100


def test_Castra():
    c = Castra(template=A)
    c.extend(A)
    c.extend(B)

    assert c.columns == ['x', 'y']

    tm.assert_frame_equal(c[0:100], pd.concat([A, B]))
    tm.assert_frame_equal(c[:5], A)
    tm.assert_frame_equal(c[5:], B)

    tm.assert_frame_equal(c[2:5], A[1:])
    tm.assert_frame_equal(c[2:15], pd.concat([A[1:], B[:1]]))


def test_pickle_Castra():
    path = tempfile.mkdtemp(prefix='castra-')
    c = Castra(path=path, template=A)
    c.extend(A)
    c.extend(B)

    dumped = pickle.dumps(c)
    undumped = pickle.loads(dumped)

    tm.assert_frame_equal(pd.concat([A, B]), undumped[:])


def test_text():
    df = pd.DataFrame({'name': ['Alice', 'Bob'],
                       'balance': [100, 200]}, columns=['name', 'balance'])
    with Castra(template=df) as c:
        c.extend(df)

        tm.assert_frame_equal(c[:], df)


def test_column_access():
    with Castra(template=A) as c:
        c.extend(A)
        c.extend(B)
        df = c[:, ['x']]

        tm.assert_frame_equal(df, pd.concat([A[['x']], B[['x']]]))

        df = c[:, 'x']
        tm.assert_series_equal(df, pd.concat([A.x, B.x]))


def test_reload():
    path = tempfile.mkdtemp(prefix='castra-')
    try:
        c = Castra(template=A, path=path)
        c.extend(A)

        d = Castra(path=path)

        assert c.columns == d.columns
        assert (c.partitions == d.partitions).all()
        assert c.minimum == d.minimum
    finally:
        shutil.rmtree(path)


def test_index_dtype_matches_template():
    with Castra(template=A) as c:
        assert c.partitions.index.dtype == A.index.dtype


def test_to_dask_dataframe():
    try:
        import dask.dataframe as dd
    except ImportError:
        return

    with Castra(template=A) as c:
        c.extend(A)
        c.extend(B)

        df = c.to_dask()
        assert isinstance(df, dd.DataFrame)
        assert list(df.divisions) == [1, 2, 20]
        tm.assert_frame_equal(df.compute(), c[:])

        df = c.to_dask('x')
        assert isinstance(df, dd.Series)
        assert list(df.divisions) == [1, 2, 20]
        tm.assert_series_equal(df.compute(), c[:, 'x'])


def test_categorize():
    A = pd.DataFrame({'x': [1, 2, 3], 'y': ['A', None, 'A']},
                     columns=['x', 'y'], index=[0, 10, 20])
    B = pd.DataFrame({'x': [4, 5, 6], 'y': ['C', None, 'A']},
                     columns=['x', 'y'], index=[30, 40, 50])

    with Castra(template=A, categories=['y']) as c:
        c.extend(A)
        assert c[:].dtypes['y'] == 'category'
        assert c[:]['y'].cat.codes.dtype == np.dtype('i1')
        assert list(c[:, 'y'].cat.categories) == ['A', None]

        c.extend(B)
        assert list(c[:, 'y'].cat.categories) == ['A', None, 'C']

        assert c.load_partition(c.partitions.iloc[0], 'y').dtype == 'category'

        c.flush()

        d = Castra(path=c.path)
        tm.assert_frame_equal(c[:], d[:])


def test_save_axis_names():
    with Castra(template=C) as c:
        c.extend(C)
        assert c[:].index.name == 'z'
        assert c[:].columns.name == 'cols'
        tm.assert_frame_equal(c[:], C)


def test_same_categories_when_already_categorized():
    A = pd.DataFrame({'x': [1, 2] * 1000,
                      'y': [1., 2.] * 1000,
                      'z': np.random.choice(list('abc'), size=2000)},
                     columns=list('xyz'))
    A['z'] = A.z.astype('category')
    with Castra(template=A, categories=['z']) as c:
        c.extend(A)
        assert c.categories['z'] == A.z.cat.categories.tolist()


def test_category_dtype():
    A = pd.DataFrame({'x': [1, 2] * 3,
                      'y': [1., 2.] * 3,
                      'z': list('abcabc')},
                     columns=list('xyz'))
    with Castra(template=A, categories=['z']) as c:
        c.extend(A)
        assert A.dtypes['z'] == 'object'
        assert c.dtypes['z'] == pd.core.categorical.CategoricalDtype()


def test_do_not_create_dirs_if_template_fails():
    A = pd.DataFrame({'x': [1, 2] * 3,
                      'y': [1., 2.] * 3,
                      'z': list('abcabc')},
                     columns=list('xyz'))
    with pytest.raises(ValueError):
        Castra(template=A, path='foo', categories=['w'])
    assert not os.path.exists(os.path.join('foo', 'meta'))
    assert not os.path.exists(os.path.join('foo', 'meta', 'categories'))<|MERGE_RESOLUTION|>--- conflicted
+++ resolved
@@ -7,11 +7,8 @@
 import pandas as pd
 import pandas.util.testing as tm
 
-<<<<<<< HEAD
 import pytest
 
-=======
->>>>>>> 446133d8
 import numpy as np
 
 import pytest
